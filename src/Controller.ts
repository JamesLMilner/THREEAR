import ARToolKit from "./artoolkit/ARToolKit";
import * as THREE from "three";
import ARToolKitCameraParam from "./artoolkit/ARToolKitCameraParam";
import { ARToolKitController } from "./artoolkit/ARToolKitController";
import { WebGLRenderer, Object3D } from "three";
import { Source } from "./THREEAR";
import { PatternMarker } from "./PatternMarker";
import { BarcodeMarker } from "./BarcodeMarker";
import cameraParametersData from "./artoolkit/CameraParameters";

export interface MarkerPositioningParameters {
	smooth: boolean;
	smoothCount: 5;
	smoothTolerance: 0.01;
	smoothThreshold: 2;
}

export interface ControllerParameters {
	source: Source;
	positioning: MarkerPositioningParameters;
<<<<<<< HEAD
	rejectError: boolean;
=======
	lostTimeout: number;
>>>>>>> 5cfcf0b2
	debug: boolean;
	changeMatrixMode: "modelViewMatrix" | "cameraTransformMatrix";
	detectionMode: "color" | "color_and_matrix" | "mono" | "mono_and_matrix";
	matrixCodeType: string;
	cameraParametersUrl: string | Uint8Array;
	maxDetectionRate: number;
	canvasWidth: number;
	canvasHeight: number;
	patternRatio: number;
	imageSmoothingEnabled: boolean;
}

interface Markers {
	pattern: PatternMarker[];
	barcode: BarcodeMarker[];
}

/**
 * The controller is returned from THREE ARs initialize method, in the returned promise.
 * It provides methods for controlling AR state such as add markers to track and updating
 * to check for markers in the current provided source (i.e. webcam, video, image).
 * @param parameters parameters for determining things like detection mode and smoothing
 */
export class Controller extends THREE.EventDispatcher {
	public postInit: Promise<any>;
	public disposed: boolean;
	public markers: Markers;

	private parameters: ControllerParameters;
	private arController: ARToolKitController | null;
	private smoothMatrices: any[];
	private _updatedAt: any;
	private _artoolkitProjectionAxisTransformMatrix: any;

	constructor(parameters: ControllerParameters) {
		if (!parameters.source) {
			throw Error("Source must be provided");
		}

		super();

		// handle default parameters
		this.parameters = {
			source: parameters.source,

			changeMatrixMode: "modelViewMatrix",

			lostTimeout: 1000,

			// handle default parameters
			positioning: {
				// turn on/off camera smoothing
				smooth: true,
				// number of matrices to smooth tracking over, more = smoother but slower follow
				smoothCount: 5,
				// distance tolerance for smoothing, if smoothThreshold # of matrices are under tolerance, tracking will stay still
				smoothTolerance: 0.01,
				// threshold for smoothing, will keep still unless enough matrices are over tolerance
				smoothThreshold: 2
			},

			// debug - true if one should display artoolkit debug canvas, false otherwise
			debug: false,
			// rejectError - true - the error will be rejected, false - the error will be thrown
			rejectError: false,
			// the mode of detection - ['color', 'color_and_matrix', 'mono', 'mono_and_matrix']
			detectionMode: "mono",
			// type of matrix code - valid iif detectionMode end with 'matrix' -
			// [3x3, 3x3_HAMMING63, 3x3_PARITY65, 4x4, 4x4_BCH_13_9_3, 4x4_BCH_13_5_5]
			matrixCodeType: "3x3",

			// url of the camera parameters
			cameraParametersUrl: cameraParametersData,

			// tune the maximum rate of pose detection in the source image
			maxDetectionRate: 60,

			// resolution of at which we detect pose in the source image
			canvasWidth: 640,
			canvasHeight: 480,

			// the patternRatio inside the artoolkit marker - artoolkit only
			patternRatio: 0.5,

			// enable image smoothing or not for canvas copy - default to true
			// https://developer.mozilla.org/en-US/docs/Web/API/CanvasRenderingContext2D/imageSmoothingEnabled
			imageSmoothingEnabled: false
		};

		// create the marker Root
		// this.parameters.group.matrixAutoUpdate = false;
		// this.parameters.group.visible = false;
		this.markers = {
			pattern: [],
			barcode: []
		};

		this.smoothMatrices = []; // last DEBOUNCE_COUNT modelViewMatrix
		this.arController = null;
		this._updatedAt = null;
		this.setParameters(parameters);

		this.disposed = false;
		this.postInit = this.initialize();
	}

	public setParameters(parameters: any) {
		if (!parameters) {
			return;
		}

		for (const key in parameters) {
			if (key) {
				const newValue = parameters[key];

				if (newValue === undefined) {
					console.warn(key + "' parameter is undefined.");
					continue;
				}

				const currentValue = (this.parameters as any)[key];

				if (currentValue === undefined) {
					console.warn(key + "' is not a property of this material.");
					continue;
				}

				(this.parameters as any)[key] = newValue;
			}
		}
	}

	public onResize(renderer: WebGLRenderer) {
		this.parameters.source.onResizeElement();
		this.parameters.source.copyElementSizeTo(renderer.domElement);
		if (this.arController !== null) {
			this.parameters.source.copyElementSizeTo(this.arController.canvas);
		}
	}

	public update(srcElement: any) {
		// be sure arController is fully initialized
		if (this.arController === null) {
			return false;
		}

		// honor this.parameters.maxDetectionRate
		const present = performance.now();
		if (
			this._updatedAt !== null &&
			present - this._updatedAt < 1000 / this.parameters.maxDetectionRate
		) {
			return false;
		}
		this._updatedAt = present;

		// mark all markers to invisible before processing this frame
		this.markers.pattern.forEach(m => (m.markerObject.visible = false));
		this.markers.barcode.forEach(m => (m.markerObject.visible = false));

		// process this frame
		this.arController.process(srcElement);

		// return true as we processed the frame
		return true;
	}

	public trackMarker(marker: PatternMarker | BarcodeMarker) {
		if (marker instanceof PatternMarker) {
			this.trackPatternMarker(marker);
		} else if (marker instanceof BarcodeMarker) {
			this.trackBarcode(marker);
		}
	}

	public dispose() {
		if (this.arController) {
			this.arController.dispose();
			this.arController = null;
			this.disposed = true;
		}
	}

	private initialize() {
		return new Promise((resolve, reject) => {
			this.parameters.source
				.initialize()
				.then(() => {
					this._initArtoolkit(() => {
						const { camera, renderer } = this.parameters.source;

						if (renderer !== null) {
							// handle resize
							window.addEventListener("resize", () => {
								this.onResize(renderer);
							});
							this.onResize(renderer);
						} else {
							throw Error("Renderer is not defined");
						}

						if (camera !== null) {
							camera.projectionMatrix.copy(this.getProjectionMatrix());
						} else {
							throw Error("Camera is not defined");
						}

						// dispatch event
						this.dispatchEvent({
							type: "initialized"
						});

						resolve(this);
					});
				})
				.catch(error => {
					if (this.parameters.rejectError) {
						reject(error);
					} else {
						throw new Error(error);
					}
				});
		});
	}

	private _initArtoolkit(onCompleted: () => any) {
		// set this._artoolkitProjectionAxisTransformMatrix to change artoolkit
		// projection matrix axis to match usual` webgl one
		this._artoolkitProjectionAxisTransformMatrix = new THREE.Matrix4();
		this._artoolkitProjectionAxisTransformMatrix.multiply(
			new THREE.Matrix4().makeRotationY(Math.PI)
		);
		this._artoolkitProjectionAxisTransformMatrix.multiply(
			new THREE.Matrix4().makeRotationZ(Math.PI)
		);
		// get cameraParameters
		const cameraParameters = new ARToolKitCameraParam(
			this.parameters.cameraParametersUrl,
			() => {
				// init controller
				this.arController = new ARToolKitController(
					this.parameters.canvasWidth,
					this.parameters.canvasHeight,
					cameraParameters
				);

				// honor this.parameters.imageSmoothingEnabled
				(this.arController
					.ctx as any).mozImageSmoothingEnabled = this.parameters.imageSmoothingEnabled;
				(this.arController
					.ctx as any).webkitImageSmoothingEnabled = this.parameters.imageSmoothingEnabled;
				(this.arController
					.ctx as any).msImageSmoothingEnabled = this.parameters.imageSmoothingEnabled;
				(this.arController
					.ctx as any).imageSmoothingEnabled = this.parameters.imageSmoothingEnabled;

				// honor this.parameters.debug
				if (this.parameters.debug === true) {
					this.arController.debugSetup();
					this.arController.canvas.style.position = "absolute";
					this.arController.canvas.style.top = "0px";
					this.arController.canvas.style.opacity = "0.6";
					this.arController.canvas.style.pointerEvents = "none";
					this.arController.canvas.style.zIndex = "-1";
				}

				// setPatternDetectionMode
				const detectionModes = {
					color: ARToolKit.AR_TEMPLATE_MATCHING_COLOR,
					color_and_matrix: ARToolKit.AR_TEMPLATE_MATCHING_COLOR_AND_MATRIX,
					mono: ARToolKit.AR_TEMPLATE_MATCHING_MONO,
					mono_and_matrix: ARToolKit.AR_TEMPLATE_MATCHING_MONO_AND_MATRIX
				};
				const detectionMode = detectionModes[this.parameters.detectionMode];
				this.arController.setPatternDetectionMode(detectionMode);

				// setMatrixCodeType
				const matrixCodeTypes: any = {
					"3x3": ARToolKit.AR_MATRIX_CODE_3x3,
					"3x3_HAMMING63": ARToolKit.AR_MATRIX_CODE_3x3_HAMMING63,
					"3x3_PARITY65": ARToolKit.AR_MATRIX_CODE_3x3_PARITY65,
					"4x4": ARToolKit.AR_MATRIX_CODE_4x4,
					"4x4_BCH_13_9_3": ARToolKit.AR_MATRIX_CODE_4x4_BCH_13_9_3,
					"4x4_BCH_13_5_5": ARToolKit.AR_MATRIX_CODE_4x4_BCH_13_5_5
				};
				const matrixCodeType = matrixCodeTypes[this.parameters.matrixCodeType];
				this.arController.setMatrixCodeType(matrixCodeType);

				// set the patternRatio for artoolkit
				this.arController.setPattRatio(this.parameters.patternRatio);

				// set thresholding in artoolkit
				// this seems to be the default
				// arController.setThresholdMode(artoolkit.AR_LABELING_THRESH_MODE_MANUAL)
				// adatative consume a LOT of cpu...
				// arController.setThresholdMode(artoolkit.AR_LABELING_THRESH_MODE_AUTO_ADAPTIVE)
				// arController.setThresholdMode(artoolkit.AR_LABELING_THRESH_MODE_AUTO_OTSU)

				// check if arController is init
				this.arController.setLogLevel(1);

				this.arController.addEventListener("getMarker", (event: any) => {
					this.handleMarkerDetection(event);
				});

				// notify
				onCompleted();
			},
			(err: any) => {
				throw err;
				// onerror
			}
		);

		return this;
	}

	private handleMarkerDetection(event: any) {
		if (event.data.type === ARToolKit.BARCODE_MARKER) {
			this.markers.barcode.forEach(barcodeMarker => {
				if (event.data.marker.idMatrix === barcodeMarker.barcodeValue) {
					this.onMarkerFound(event, barcodeMarker);
				}
			});
		} else if (event.data.type === ARToolKit.PATTERN_MARKER) {
			this.markers.pattern.forEach(patternMarker => {
				if (event.data.marker.idMatrix === patternMarker.id) {
					this.onMarkerFound(event, patternMarker);
				}
			});
		}

		[...this.markers.pattern, ...this.markers.barcode].forEach(marker => {
			if (
				marker.lastDetected &&
				marker.found &&
				new Date().getTime() - marker.lastDetected.getTime() >
					this.parameters.lostTimeout
			) {
				this.onMarkerLost(event, marker);
			}
		});
	}

	private getProjectionMatrix() {
		// get projectionMatrixArr from artoolkit
		const controller = this.arController as ARToolKitController;
		const projectionMatrixArr = Array.from(controller.getCameraMatrix());
		const projectionMatrix = new THREE.Matrix4().fromArray(projectionMatrixArr);

		// apply context._axisTransformMatrix - change artoolkit axis to match usual webgl one
		projectionMatrix.multiply(this._artoolkitProjectionAxisTransformMatrix);

		// return the result
		return projectionMatrix;
	}

	private trackPatternMarker(marker: PatternMarker) {
		if (this.arController === null) {
			return;
		}

		this.markers.pattern.push(marker);

		// start tracking this pattern
		const onSuccess = (markerId: number) => {
			(this.arController as any).trackPatternMarkerId(markerId, marker.size);
		};
		const onError = (err: any) => {
			throw Error(err);
		};
		if (marker.patternUrl) {
			this.arController.loadMarker(marker.patternUrl, onSuccess, onError);
		} else {
			throw Error("No patternUrl defined in parameters");
		}
	}

	private trackBarcode(marker: BarcodeMarker) {
		if (this.arController === null) {
			return;
		}

		this.markers.barcode.push(marker);

		let barcodeMarkerId: number | null = null;

		if (marker.barcodeValue !== undefined) {
			barcodeMarkerId = marker.barcodeValue;
			this.arController.trackBarcodeMarkerId(barcodeMarkerId, marker.size);
		} else {
			throw Error("No barcodeValue defined in parameters");
		}
	}

	private onMarkerFound(event: any, marker: BarcodeMarker | PatternMarker) {
		// Check to make sure that the minimum confidence is met
		if (
			event.data.type === ARToolKit.PATTERN_MARKER &&
			event.data.marker.cfPatt < marker.minConfidence
		) {
			return;
		}

		if (
			event.data.type === ARToolKit.BARCODE_MARKER &&
			event.data.marker.cfMatt < marker.minConfidence
		) {
			return;
		}

		marker.found = true;
		marker.lastDetected = new Date();

		const modelViewMatrix = new THREE.Matrix4().fromArray(event.data.matrix);
		this.updateWithModelViewMatrix(modelViewMatrix, marker.markerObject);

		this.dispatchEvent({
			type: "markerFound",
			marker: { type: event.data.type, object: marker.markerObject }
		});
	}

	private onMarkerLost(event: any, marker: BarcodeMarker | PatternMarker) {
		marker.found = false;
		this.dispatchEvent({
			type: "markerLost",
			marker: { type: event.data.type, object: marker.markerObject }
		});
	}

	/**
	 * When you actually got a new modelViewMatrix, you need to perfom a whole bunch
	 * of things. it is done here.
	 */
	private updateWithModelViewMatrix(
		modelViewMatrix: THREE.Matrix4,
		markerObject: Object3D
	): boolean {
		// mark object as visible
		// this.parameters.group.visible = true;

		markerObject.visible = true;

		// apply context._axisTransformMatrix - change artoolkit axis to match usual webgl one
		const transformMatrix = this._artoolkitProjectionAxisTransformMatrix;
		const tmpMatrix = new THREE.Matrix4().copy(transformMatrix);
		tmpMatrix.multiply(modelViewMatrix);

		modelViewMatrix.copy(tmpMatrix);

		let renderRequired = false;

		// change axis orientation on marker - artoolkit say Z is normal to the marker - ar.js say Y is normal to the marker
		const markerAxisTransformMatrix = new THREE.Matrix4().makeRotationX(
			Math.PI / 2
		);
		modelViewMatrix.multiply(markerAxisTransformMatrix);

		// change this.parameters.group.matrix based on parameters.changeMatrixMode
		if (this.parameters.changeMatrixMode === "modelViewMatrix") {
			if (this.parameters.positioning.smooth) {
				let averages: number[] = []; // average values for matrix over last smoothCount
				let exceedsAverageTolerance = 0;

				this.smoothMatrices.push(modelViewMatrix.elements.slice()); // add latest

				if (
					this.smoothMatrices.length <
					this.parameters.positioning.smoothCount + 1
				) {
					markerObject.matrix.copy(modelViewMatrix); // not enough for average
				} else {
					this.smoothMatrices.shift(); // remove oldest entry
					averages = [];

					// loop over entries in matrix
					for (let i = 0; i < modelViewMatrix.elements.length; i++) {
						let sum = 0;

						// calculate average for this entry
						for (let j = 0; j < this.smoothMatrices.length; j++) {
							sum += this.smoothMatrices[j][i];
						}
						averages[i] = sum / this.parameters.positioning.smoothCount;
						// check how many elements vary from the average by at least AVERAGE_MATRIX_TOLERANCE
						const vary = Math.abs(averages[i] - modelViewMatrix.elements[i]);
						if (vary >= this.parameters.positioning.smoothTolerance) {
							exceedsAverageTolerance++;
						}
					}

					// if moving (i.e. at least AVERAGE_MATRIX_THRESHOLD
					// entries are over AVERAGE_MATRIX_TOLERANCE
					if (
						exceedsAverageTolerance >=
						this.parameters.positioning.smoothThreshold
					) {
						// then update matrix values to average, otherwise, don't render to minimize jitter
						for (let i = 0; i < modelViewMatrix.elements.length; i++) {
							modelViewMatrix.elements[i] = averages[i];
						}
						markerObject.matrix.copy(modelViewMatrix);
						renderRequired = true; // render required in animation loop
					}
				}
			} else {
				markerObject.matrix.copy(modelViewMatrix);
			}
			// this.parameters.group.matrix.copy(modelViewMatrix);
		} else if (this.parameters.changeMatrixMode === "cameraTransformMatrix") {
			markerObject.matrix.getInverse(modelViewMatrix);
		} else {
			throw Error();
		}

		// decompose - the matrix into .position, .quaternion, .scale
		markerObject.matrix.decompose(
			markerObject.position,
			markerObject.quaternion,
			markerObject.scale
		);

		return renderRequired;
	}
}

export default Controller;<|MERGE_RESOLUTION|>--- conflicted
+++ resolved
@@ -18,11 +18,7 @@
 export interface ControllerParameters {
 	source: Source;
 	positioning: MarkerPositioningParameters;
-<<<<<<< HEAD
-	rejectError: boolean;
-=======
 	lostTimeout: number;
->>>>>>> 5cfcf0b2
 	debug: boolean;
 	changeMatrixMode: "modelViewMatrix" | "cameraTransformMatrix";
 	detectionMode: "color" | "color_and_matrix" | "mono" | "mono_and_matrix";
@@ -33,6 +29,7 @@
 	canvasHeight: number;
 	patternRatio: number;
 	imageSmoothingEnabled: boolean;
+  rejectError: boolean;
 }
 
 interface Markers {
